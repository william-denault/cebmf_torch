# ============================================================
# Covariate Generalized-Binary Prior Solver (CGB Solver, Torch-only)
# ============================================================

import torch
import torch.nn as nn
import torch.optim as optim
from sklearn.preprocessing import StandardScaler
from torch.utils.data import DataLoader, Dataset

from cebmf_torch.utils.posterior import posterior_point_mass_normal


# -------------------------
# Dataset
# -------------------------
class DensityRegressionDataset(Dataset):
    def __init__(self, X, betahat, sebetahat):
        self.X = torch.as_tensor(X, dtype=torch.float32)
        self.betahat = torch.as_tensor(betahat, dtype=torch.float32)
        self.sebetahat = torch.as_tensor(sebetahat, dtype=torch.float32)

    def __len__(self):
        return len(self.X)

    def __getitem__(self, idx):
        return self.X[idx], self.betahat[idx], self.sebetahat[idx]


# -------------------------
# MDN Model: π₂(x) + global μ₂
# -------------------------
class CgbNet(nn.Module):
    def __init__(self, input_dim, hidden_dim=32, n_layers=2):
        """
        Initialize a Covariate Generalized-Binary (CGB) neural network.

        Parameters
        ----------
        input_dim : int
            Number of input features.
        hidden_dim : int, optional
            Number of hidden units in each layer (default: 32).
        n_layers : int, optional
            Number of hidden layers (default: 2).
        """
        super().__init__()
        self.input_layer = nn.Linear(input_dim, hidden_dim)
        self.hidden_layers = nn.ModuleList([nn.Linear(hidden_dim, hidden_dim) for _ in range(n_layers)])
        self.output_layer = nn.Linear(hidden_dim, 1)  # logit for π₂(x)
        self.mu_2 = nn.Parameter(torch.tensor(0.0))  # global mean of slab

        self.relu = nn.ReLU()
        self.sigmoid = nn.Sigmoid()

    def forward(self, x):
        """
        Forward pass through the CGB network.

        Parameters
        ----------
        x : torch.Tensor
            Input tensor of shape (N, input_dim).

        Returns
        -------
        pi_1 : torch.Tensor
            Probability of spike component for each observation.
        pi_2 : torch.Tensor
            Probability of slab component for each observation.
        mu_2 : torch.Tensor
            Global mean of the slab component.
        """
        x = self.relu(self.input_layer(x))
        for layer in self.hidden_layers:
            x = self.relu(layer(x))
        pi_2 = self.sigmoid(self.output_layer(x)).squeeze(-1)  # (N,)
        pi_1 = 1.0 - pi_2
        return pi_1, pi_2, self.mu_2


# -------------------------
# Loss (mixture NLL, stable)
# -------------------------
def cgb_loss(pi_1, pi_2, mu_2, sigma2_sq, targets, se, penalty=1.1, eps=1e-8):
    var1 = se**2
    var2 = sigma2_sq + se**2

    logp1 = -0.5 * ((targets - 0.0) ** 2 / var1 + torch.log(2 * torch.pi * var1))
    logp2 = -0.5 * ((targets - mu_2) ** 2 / var2 + torch.log(2 * torch.pi * var2))

    log_mix = torch.logaddexp(torch.log(pi_1.clamp_min(eps)) + logp1, torch.log(pi_2.clamp_min(eps)) + logp2)
    if penalty > 1.0:
        # take mean spike prob for stability
        pi0_clamped = pi_1.mean().clamp_min(eps)
        penalty_term = (penalty - 1.0) * torch.log(pi0_clamped)
        log_mix = log_mix + penalty_term
    return -(log_mix.mean())


# -------------------------
# E-step responsibilities (γ₂)
# -------------------------
def compute_responsibilities(pi_1, pi_2, mu_2, sigma2_sq, targets, se):
    var1 = se**2
    var2 = sigma2_sq + se**2

    logp1 = -0.5 * ((targets - 0.0) ** 2 / var1 + torch.log(2 * torch.pi * var1))
    logp2 = -0.5 * ((targets - mu_2) ** 2 / var2 + torch.log(2 * torch.pi * var2))

    log_num = torch.log(pi_2.clamp_min(1e-12)) + logp2
    log_den = torch.logaddexp(torch.log(pi_1.clamp_min(1e-12)) + logp1, log_num)
    return torch.exp(log_num - log_den)


# -------------------------
# M-step for σ₂²
# -------------------------
def m_step_sigma2(gamma2, mu2, targets, se):
    resid2 = (targets - mu2) ** 2
    sigma0_sq = se**2
    num = torch.sum(gamma2 * (resid2 - sigma0_sq))
    den = torch.sum(gamma2).clamp_min(1e-8)
    return torch.clamp(num / den, min=1e-6)


# -------------------------
# Result container
# -------------------------
class CgbPosteriorResult:
<<<<<<< HEAD
    def __init__(self, post_mean, post_mean2, post_sd, pi, mu_2, sigma_2, log_lik, model_param):
        """
        Container for the results of the CGB posterior mean estimation.

        Parameters
        ----------
        post_mean : torch.Tensor
            Posterior means for each observation.
        post_mean2 : torch.Tensor
            Posterior second moments for each observation.
        post_sd : torch.Tensor
            Posterior standard deviations for each observation.
        pi : torch.Tensor
            Spike probabilities for each observation.
        mu_2 : float
            Global mean of the slab component.
        sigma_2 : float
            Global standard deviation of the slab component.
        log_lik : float
            Final training loss or log-likelihood.
        model_param : dict
            Trained model parameters (state_dict).
        """
=======
    def __init__(self, post_mean, post_mean2, post_sd, pi, mu_2, sigma_2, loss, model_param):
>>>>>>> 69f8f9a5
        self.post_mean = post_mean
        self.post_mean2 = post_mean2
        self.post_sd = post_sd
        self.pi = pi  # π₀(x): spike weight
        self.mu_2 = mu_2
        self.sigma_2 = sigma_2
        self.loss = loss
        self.model_param = model_param


# -------------------------
# Main solver
# -------------------------
def cgb_posterior_means(
    X,
    betahat,
    sebetahat,
    n_epochs=50,
    n_layers=2,
    hidden_dim=32,
    batch_size=128,
    lr=1e-3,
    penalty: float = 2.1,
    model_param=None,
):
    """
    Fit a Covariate Generalized-Binary (CGB) model to estimate the prior distribution of effects.

    Parameters
    ----------
    X : torch.Tensor or np.ndarray
        Covariates for each observation, shape (n_samples, n_features).
    betahat : torch.Tensor or np.ndarray
        Observed effect estimates, shape (n_samples,).
    sebetahat : torch.Tensor or np.ndarray
        Standard errors of the effect estimates, shape (n_samples,).
    n_epochs : int, optional
        Number of training epochs (default=50).
    n_layers : int, optional
        Number of hidden layers in the neural network (default=2).
    hidden_dim : int, optional
        Number of hidden units in each layer (default=32).
    batch_size : int, optional
        Batch size for training (default=128).
    lr : float, optional
        Learning rate for the optimizer (default=1e-3).
    penalty : float, optional
        Penalty for spike probability (default=2.1).
    model_param : dict, optional
        Pre-trained model parameters to initialize the network.

    Returns
    -------
    CgbPosteriorResult
        Container with posterior means, standard deviations, and model parameters.
    """
    # Standardize X
    if X.ndim == 1:
        X = X.reshape(-1, 1)
    scaler = StandardScaler()
    X_scaled = scaler.fit_transform(X)

    dataset = DensityRegressionDataset(X_scaled, betahat, sebetahat)
    dataloader = DataLoader(dataset, batch_size=batch_size, shuffle=True)

    # Init model
    model = CgbNet(input_dim=X_scaled.shape[1], hidden_dim=hidden_dim, n_layers=n_layers)
    if model_param is not None:
        model.load_state_dict(model_param)
    optimizer = optim.Adam(model.parameters(), lr=lr)

    sigma2_sq = torch.tensor(1.0, dtype=torch.float32)  # slab variance

    # Training
    for epoch in range(n_epochs):
        total_loss = 0.0
        for xb, xhat, se in dataloader:
            pi1, pi2, mu2 = model(xb)

            # E-step
            gamma2 = compute_responsibilities(pi1, pi2, mu2, sigma2_sq, xhat, se)

            # M-step
            with torch.no_grad():
                sigma2_sq = m_step_sigma2(gamma2, mu2, xhat, se)

            # Loss + update
            loss = cgb_loss(pi1, pi2, mu2, sigma2_sq, xhat, se, penalty=penalty)
            optimizer.zero_grad()
            loss.backward()
            optimizer.step()
            total_loss += loss.item()

        if (epoch + 1) % 10 == 0:
            print(
                f"[CGB] Epoch {epoch + 1}/{n_epochs}, Loss={total_loss / len(dataloader):.4f}, "
                f"mu2={mu2.item():.3f}, sigma2={sigma2_sq.sqrt().item():.3f}"
            )

    # Posterior inference
    model.eval()
    with torch.no_grad():
        pi1, pi2, mu2 = model(dataset.X)
        post_mean, post_var = posterior_point_mass_normal(
            betahat=dataset.betahat,
            sebetahat=dataset.sebetahat,
            pi=pi1,  # spike prob
            mu0=0.0,
            mu1=mu2.item(),
            sigma_0=sigma2_sq.sqrt().item(),
        )
        post_mean2 = post_var + post_mean**2
        post_sd = torch.sqrt(torch.clamp(post_var, min=0.0))

    return CgbPosteriorResult(
        post_mean=post_mean,
        post_mean2=post_mean2,
        post_sd=post_sd,
        pi=pi1,
        mu_2=mu2.item(),
        sigma_2=sigma2_sq.sqrt().item(),
        loss=total_loss,
        model_param=model.state_dict(),
    )<|MERGE_RESOLUTION|>--- conflicted
+++ resolved
@@ -128,7 +128,6 @@
 # Result container
 # -------------------------
 class CgbPosteriorResult:
-<<<<<<< HEAD
     def __init__(self, post_mean, post_mean2, post_sd, pi, mu_2, sigma_2, log_lik, model_param):
         """
         Container for the results of the CGB posterior mean estimation.
@@ -152,9 +151,6 @@
         model_param : dict
             Trained model parameters (state_dict).
         """
-=======
-    def __init__(self, post_mean, post_mean2, post_sd, pi, mu_2, sigma_2, loss, model_param):
->>>>>>> 69f8f9a5
         self.post_mean = post_mean
         self.post_mean2 = post_mean2
         self.post_sd = post_sd
