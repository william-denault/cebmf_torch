--- conflicted
+++ resolved
@@ -1,7 +1,7 @@
 import torch
 
 
-<<<<<<< HEAD
+
 def get_device(prefer_gpu: bool = True) -> torch.device:
     """Get the best available device.
 
@@ -20,23 +20,7 @@
         return torch.device("cpu")
 
     if torch.cuda.is_available():
-=======
-def get_device(prefer_cuda: bool = True) -> torch.device:
-    """
-    Get the default torch device (CUDA if available, else CPU).
 
-    Parameters
-    ----------
-    prefer_cuda : bool, optional
-        If True, prefer CUDA if available. Defaults to True.
-
-    Returns
-    -------
-    torch.device
-        The selected device ("cuda" or "cpu").
-    """
-    if prefer_cuda and torch.cuda.is_available():
->>>>>>> 7535be47
         return torch.device("cuda")
     elif torch.backends.mps.is_available():
         return torch.device("mps")
@@ -44,11 +28,7 @@
         return torch.device("cpu")
 
 
-<<<<<<< HEAD
-def to_device(x: torch.Tensor, device=None):
-    """Move tensor or object to specified device."""
-=======
-def to_device(x, device=None):
+def to_device(x: torch.Tensor, device: torch.device | None = None):
     """
     Move a tensor or module to the specified device.
 
@@ -64,7 +44,6 @@
     object
         The input object moved to the specified device, or unchanged if not supported.
     """
->>>>>>> 7535be47
     if device is None:
         device = get_device()
     return x.to(device)